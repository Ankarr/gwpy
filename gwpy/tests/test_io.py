# -*- coding: utf-8 -*-
# Copyright (C) Duncan Macleod (2013)
#
# This file is part of GWpy.
#
# GWpy is free software: you can redistribute it and/or modify
# it under the terms of the GNU General Public License as published by
# the Free Software Foundation, either version 3 of the License, or
# (at your option) any later version.
#
# GWpy is distributed in the hope that it will be useful,
# but WITHOUT ANY WARRANTY; without even the implied warranty of
# MERCHANTABILITY or FITNESS FOR A PARTICULAR PURPOSE.  See the
# GNU General Public License for more details.
#
# You should have received a copy of the GNU General Public License
# along with GWpy.  If not, see <http://www.gnu.org/licenses/>.

"""Unit test for `io` module
"""

import os
<<<<<<< HEAD

from compat import unittest
=======
import sys
import tempfile
if sys.version_info < (2, 7):
    import unittest2 as unittest
else:
    import unittest
>>>>>>> 8f9bca6b

from gwpy import version
from gwpy.io.cache import (Cache, CacheEntry, cache_segments)
from gwpy.segments import (Segment, SegmentList)

__author__ = 'Duncan Macleod <duncan.macleod@ligo.org>'
__version__ = version.version


class IoTests(unittest.TestCase):

    def test_nds2_host_order_none(self):
        """Test `host_resolution_order` with `None` IFO
        """
        try:
            from gwpy.io import nds
        except ImportError as e:
            self.skipTest(str(e))
        hro = nds.host_resolution_order(None, env=None)
        self.assertListEqual(hro, [('nds.ligo.caltech.edu', 31200)])

    def test_nds2_host_order_ifo(self):
        """Test `host_resolution_order` with `ifo` argument
        """
        try:
            from gwpy.io import nds
        except ImportError as e:
            self.skipTest(str(e))
        hro = nds.host_resolution_order('L1', env=None)
        self.assertListEqual(
            hro, [('nds.ligo-la.caltech.edu', 31200),
                  ('nds.ligo.caltech.edu', 31200)])

    def test_nds2_host_order_ndsserver(self):
        """Test `host_resolution_order` with default env set
        """
        try:
            from gwpy.io import nds
        except ImportError as e:
            self.skipTest(str(e))
        os.environ['NDSSERVER'] = 'test1.ligo.org:80,test2.ligo.org:43'
        hro = nds.host_resolution_order(None)
        self.assertListEqual(
            hro, [('test1.ligo.org', 80), ('test2.ligo.org', 43)])
        hro = nds.host_resolution_order('L1')
        self.assertListEqual(
            hro, [('test1.ligo.org', 80), ('test2.ligo.org', 43)])

    def test_nds2_host_order_env(self):
        """Test `host_resolution_order` with non-default env set
        """
        try:
            from gwpy.io import nds
        except ImportError as e:
            self.skipTest(str(e))
        os.environ['TESTENV'] = 'test1.ligo.org:80,test2.ligo.org:43'
        hro = nds.host_resolution_order(None, env='TESTENV')
        self.assertListEqual(
            hro, [('test1.ligo.org', 80), ('test2.ligo.org', 43)])

    def test_nds2_host_order_epoch(self):
        """Test `host_resolution_order` with old GPS epoch
        """
        try:
            from gwpy.io import nds
        except ImportError as e:
            self.skipTest(str(e))
        # test kwarg doesn't change anything
        hro = nds.host_resolution_order('L1', epoch='now')
        self.assertListEqual(
            hro, [('nds.ligo-la.caltech.edu', 31200),
                  ('nds.ligo.caltech.edu', 31200)])
        # test old epoch puts CIT ahead of LLO
        hro = nds.host_resolution_order('L1', epoch='Jan 1 2015')
        self.assertListEqual(
            hro, [('nds.ligo.caltech.edu', 31200),
                  ('nds.ligo-la.caltech.edu', 31200)])
        # test epoch doesn't operate with env
        os.environ['TESTENV'] = 'test1.ligo.org:80,test2.ligo.org:43'
        hro = nds.host_resolution_order('L1', epoch='now', env='TESTENV')
        self.assertListEqual(
            hro, [('test1.ligo.org', 80), ('test2.ligo.org', 43)])

    @staticmethod
    def make_cache():
        segs = SegmentList()
        cache = Cache()
        for seg in [(0, 1), (1, 2), (4, 5)]:
            d = seg[1] - seg[0]
            _, f = tempfile.mkstemp(prefix='A-',
                                    suffix='-%d-%d.tmp' % (seg[0], d))
            cache.append(CacheEntry.from_T050017(f))
            segs.append(Segment(*seg))
        return cache, segs

    @staticmethod
    def destroy_cache(cache):
        for f in cache.pfnlist():
            if os.path.isfile(f):
                os.remove(f)

    def test_cache_segments(self):
        # check empty input
        sl = cache_segments()
        self.assertIsInstance(sl, SegmentList)
        self.assertEquals(len(sl), 0)
        cache, segs = self.make_cache()
        try:
            # check good cache
            sl = cache_segments(cache)
            self.assertNotEquals(sl, segs)
            self.assertEquals(sl, type(segs)(segs).coalesce())
            # check bad cache
            os.remove(cache[0].path)
            sl = cache_segments(cache)
            self.assertEquals(sl, segs[1:])
            # check cache with no existing files
            sl = cache_segments(cache[:1])
            self.assertEquals(sl, SegmentList())
            # check errors
            self.assertRaises(TypeError, cache_segments, blah='blah')
            self.assertRaises(ValueError, cache_segments, cache,
                              on_missing='error')
            self.assertRaises(ValueError, cache_segments, cache,
                             on_missing='blah')
        # clean up
        finally:
            self.destroy_cache(cache)


if __name__ == '__main__':
    unittest.main()<|MERGE_RESOLUTION|>--- conflicted
+++ resolved
@@ -20,17 +20,9 @@
 """
 
 import os
-<<<<<<< HEAD
+import tempfile
 
 from compat import unittest
-=======
-import sys
-import tempfile
-if sys.version_info < (2, 7):
-    import unittest2 as unittest
-else:
-    import unittest
->>>>>>> 8f9bca6b
 
 from gwpy import version
 from gwpy.io.cache import (Cache, CacheEntry, cache_segments)
