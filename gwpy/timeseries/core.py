# -*- coding: utf-8 -*-
# Copyright (C) Duncan Macleod (2013)
#
# This file is part of GWpy.
#
# GWpy is free software: you can redistribute it and/or modify
# it under the terms of the GNU General Public License as published by
# the Free Software Foundation, either version 3 of the License, or
# (at your option) any later version.
#
# GWpy is distributed in the hope that it will be useful,
# but WITHOUT ANY WARRANTY; without even the implied warranty of
# MERCHANTABILITY or FITNESS FOR A PARTICULAR PURPOSE.  See the
# GNU General Public License for more details.
#
# You should have received a copy of the GNU General Public License
# along with GWpy.  If not, see <http://www.gnu.org/licenses/>.

"""Array with metadata
"""

from __future__ import (division, print_function)

import sys
import warnings
import re
from math import ceil

import numpy

try:
    from collections import OrderedDict
except ImportError:
    from ordereddict import OrderedDict

from astropy import units

try:
    import nds2
except ImportError:
    NDS2_FETCH_TYPE_MASK = None
else:
    NDS2_FETCH_TYPE_MASK = (nds2.channel.CHANNEL_TYPE_RAW |
                            nds2.channel.CHANNEL_TYPE_RDS |
                            nds2.channel.CHANNEL_TYPE_TEST_POINT |
                            nds2.channel.CHANNEL_TYPE_STATIC)

from .. import version
from ..data import (Array2D, Series)
from ..detector import (Channel, ChannelList)
from ..io import reader
from ..time import (Time, to_gps)
from ..utils import (gprint, update_docstrings, with_import)
from . import common

__author__ = 'Duncan Macleod <duncan.macleod@ligo.org>'
__version__ = version.version

__all__ = ['TimeSeriesBase', 'ArrayTimeSeries', 'TimeSeriesBaseDict']

_UFUNC_STRING = {'less': '<',
                 'less_equal': '<=',
                 'equal': '==',
                 'greater_equal': '>=',
                 'greater': '>',
                 }


@update_docstrings
class TimeSeriesBase(Series):
    """An `Array` with time-domain metadata.
    """
    _default_xunit = units.second
<<<<<<< HEAD
    _metadata_slots = ['name', 'channel', 'x0', 'dx']
=======
    _metadata_slots = ['name', 'channel', 'epoch', 'sample_rate']
    DictClass = None
>>>>>>> f58f1a2a

    def __new__(cls, data, unit=None, times=None, epoch=None, channel=None,
                sample_rate=None, name=None, **kwargs):
        """Generate a new `TimeSeriesBase`.
        """
        # parse Channel input
        if isinstance(channel, Channel):
            name = name or channel.name
            unit = unit or channel.unit
            if sample_rate is None and times is None and 'dx' not in kwargs:
                sample_rate = channel.sample_rate
        if times is None and 'xindex' in kwargs:
            times = kwargs.pop('xindex')
        if sample_rate is None and times is None and 'dx' not in kwargs:
            sample_rate = 1
        if epoch is None and times is None and 'x0' not in kwargs:
            epoch = 0
        # generate TimeSeries
        new = super(TimeSeriesBase, cls).__new__(cls, data, name=name,
                                                 unit=unit, xindex=times,
                                                 channel=channel, **kwargs)
        if epoch is not None:
            new.epoch = epoch
        if sample_rate is not None:
            new.sample_rate = sample_rate
        return new

    # -------------------------------------------
    # TimeSeries properties

    dt = Series.dx

    @property
    def epoch(self):
        """Starting GPS time epoch for this `TimeSeries`.

        This attribute is recorded as a `~gwpy.time.Time` object in the
        GPS format, allowing native conversion into other formats.

        See `~astropy.time` for details on the `Time` object.
        """
        if self.x0 is None:
            return None
        else:
            return Time(self.x0, format='gps', scale='utc')

    @epoch.setter
    def epoch(self, epoch):
        if isinstance(epoch, Time):
            self.x0 = epoch.gps
        else:
            self.x0 = epoch

    @property
    def sample_rate(self):
        """Data rate for this `TimeSeries` in samples per second (Hertz).
        """
        return (1 / self.dx).to('Hertz')

    @sample_rate.setter
    def sample_rate(self, val):
        if val is None:
            del self.dx
            return
        self.dx = (1 / units.Quantity(val, units.Hertz)).to(self.xunit)
        if numpy.isclose(self.dx.value, round(self.dx.value)):
            self.dx = units.Quantity(round(self.dx.value), self.dx.unit)

    @property
    def span(self):
        """Time Segment encompassed by thie `TimeSeries`.
        """
        from ..segments import Segment
        x0 = self.x0.to(self._default_xunit).value
        dx = self.dx.to(self._default_xunit).value
        return Segment(x0, x0+self.shape[0]*dx)

    @property
    def duration(self):
        """Duration of this `TimeSeries` in seconds.
        """
        return units.Quantity(self.span[1] - self.span[0], self.xunit)

    times = property(fget=Series.xindex.__get__,
                     fset=Series.xindex.__set__,
                     fdel=Series.xindex.__delete__,
                     doc="""Series of GPS times for each sample""")

    # -------------------------------------------
    # TimeSeries accessors

    # use input/output registry to allow multi-format reading
    read = classmethod(reader(doc="""
        Read data into a `TimeSeries`.

        Parameters
        ----------
        source : `str`, `~glue.lal.Cache`
            a single file path `str`, or a `~glue.lal.Cache` containing
            a contiguous list of files.
        channel : `str`, `~gwpy.detector.core.Channel`
            the name of the channel to read, or a `Channel` object.
        start : `~gwpy.time.Time`, `float`, optional
            GPS start time of required data.
        end : `~gwpy.time.Time`, `float`, optional
            GPS end time of required data.
        format : `str`, optional
            source format identifier. If not given, the format will be
            detected if possible. See below for list of acceptable
            formats.
        nproc : `int`, optional, default: ``1``
            number of parallel processes to use, serial process by
            default.

            .. note::

               Parallel frame reading, via the ``nproc`` keyword argument,
               is only available when giving a :class:`~glue.lal.Cache` of
               frames, or using the ``format='cache'`` keyword argument.

        gap : `str`, optional
            how to handle gaps in the cache, one of

            - 'ignore': do nothing, let the undelying reader method handle it
            - 'warn': do nothing except print a warning to the screen
            - 'raise': raise an exception upon finding a gap (default)
            - 'pad': insert a value to fill the gaps

        pad : `float`, optional
            value with which to fill gaps in the source data, only used if
            gap is not given, or `gap='pad'` is given

        Returns
        -------
        timeseries : `TimeSeries`
            a new `TimeSeries` containing data for the given channel.

        Raises
        ------
        Exception
            if no format could be automatically identified.

        Notes
        -----"""))

    @classmethod
    @with_import('nds2')
    def fetch(cls, channel, start, end, host=None, port=None, verbose=False,
              connection=None, verify=False, pad=None,
              type=NDS2_FETCH_TYPE_MASK, dtype=None):
        """Fetch data from NDS into a `TimeSeriesBase`.

        Parameters
        ----------
        channel : :class:`~gwpy.detector.channel.Channel`, or `str`
            required data channel
        start : `~gwpy.time.Time`, or float
            GPS start time of data span
        end : `~gwpy.time.Time`, or float
            GPS end time of data span
        host : `str`, optional
            URL of NDS server to use, defaults to observatory site host
        port : `int`, optional
            port number for NDS server query, must be given with `host`
        verify : `bool`, optional, default: `True`
            check channels exist in database before asking for data
        connection : :class:`~gwpy.io.nds.NDS2Connection`
            open NDS connection to use
        verbose : `bool`, optional
            print verbose output about NDS progress
        type : `int`, optional
            NDS2 channel type integer
        dtype : `type`, `numpy.dtype`, `str`, optional
            identifier for desired output data type

        Returns
        -------
        TimeSeries
            a new `TimeSeries` containing the data read from NDS
        """
        return cls.DictClass.fetch(
            [channel], start, end, host=host, port=port,
            verbose=verbose, connection=connection, verify=verify,
            pad=pad, type=type, dtype=dtype)[str(channel)]

    # -------------------------------------------
    # connectors

    def is_compatible(self, other):
        """Check whether metadata attributes for self and other match.
        """
        if isinstance(other, type(self)):
            if not self.sample_rate == other.sample_rate:
                raise ValueError("TimeSeries sampling rates do not match: "
                                 "%s vs %s." % (self.sample_rate,
                                                other.sample_rate))
            if not self.unit == other.unit and not (
                    self.unit in [units.dimensionless_unscaled, None] and
                    other.unit in [units.Unit(''), None]):
                raise ValueError("TimeSeries units do not match: %s vs %s."
                                 % (str(self.unit), str(other.unit)))
        else:
            arr = numpy.asarray(other)
            if arr.ndim != self.ndim:
                raise ValueError("Dimensionality does not match")
            if arr.dtype != self.dtype:
                warnings.warn("dtype mismatch: %s vs %s"
                              % (self.dtype, other.dtype))
        return True

    # -------------------------------------------
    # Common operations

    crop = common.crop
    is_contiguous = common.is_contiguous
    append = common.append
    prepend = common.prepend
    update = common.update

    # -------------------------------------------
    # Utilities

    def pad(self, pad_width, **kwargs):
        """Pad this `TimeSeries`.

        Parameters
        ----------
        pad_width : `int`, pair of `ints`
            number of samples by which to pad each end of the array.
            Single int to pad both ends by the same amount, or
            (before, after) `tuple` to give uneven padding
        **kwargs
            see :meth:`numpy.pad` for kwarg documentation

        Returns
        -------
        t2 : `TimeSeries`
            the padded version of the input

        See also
        --------
        numpy.pad
            for details on the underlying functionality
        """
        kwargs.setdefault('mode', 'constant')
        if isinstance(pad_width, int):
            pad_width = (pad_width,)
        new = numpy.pad(self.value, pad_width, **kwargs).view(self.__class__)
        new.__dict__ = self.__dict__.copy()
        new.epoch = self.epoch.gps - self.dt.value * pad_width[0]
        return new

    def plot(self, **kwargs):
        """Plot the data for this `TimeSeriesBase`.
        """
        from ..plotter import TimeSeriesPlot
        return TimeSeriesPlot(self, **kwargs)

    @classmethod
    @with_import('nds2')
    def from_nds2_buffer(cls, buffer_, **metadata):
        """Construct a new `TimeSeries` from an `nds2.buffer` object

        Parameters
        ----------
        buffer_ : `nds2.buffer`
            the input NDS2-client buffer to read
        **metadata
            any other metadata keyword arguments to pass to the `TimeSeries`
            constructor

        Returns
        -------
        timeseries : `TimeSeries`
            a new `TimeSeries` containing the data from the `nds2.buffer`,
            and the appropriate metadata

        Notes
        -----
        This classmethod requires the nds2-client package
        """
        # cast as TimeSeries and return
        epoch = Time(buffer_.gps_seconds, buffer_.gps_nanoseconds,
                     format='gps')
        channel = Channel.from_nds2(buffer_.channel)
        return cls(buffer_.data, epoch=epoch, channel=channel, **metadata)

    @classmethod
    @with_import('lal')
    def from_lal(cls, lalts, copy=True):
        """Generate a new TimeSeries from a LAL TimeSeries of any type.
        """
        from ..utils.lal import from_lal_unit
        try:
            unit = from_lal_unit(lalts.sampleUnits)
        except TypeError:
            unit = None
        channel = Channel(lalts.name, sample_rate=1/lalts.deltaT, unit=unit,
                          dtype=lalts.data.data.dtype)
        return cls(lalts.data.data, channel=channel, epoch=float(lalts.epoch),
                   copy=copy, dtype=lalts.data.data.dtype)

    @with_import('lal')
    def to_lal(self):
        """Convert this `TimeSeries` into a LAL TimeSeries.
        """
        from ..utils.lal import (LAL_TYPE_STR_FROM_NUMPY, to_lal_unit)
        typestr = LAL_TYPE_STR_FROM_NUMPY[self.dtype.type]
        try:
            unit = to_lal_unit(self.unit)
        except (TypeError, AttributeError):
            try:
                unit = lal.DimensionlessUnit
            except AttributeError:
                unit = lal.lalDimensionlessUnit
        create = getattr(lal, 'Create%sTimeSeries' % typestr.upper())
        lalts = create(self.name, lal.LIGOTimeGPS(self.epoch.gps), 0,
                       self.dt.value, unit, self.size)
        lalts.data.data = self.value
        return lalts

    @classmethod
    def from_pycbc(cls, ts):
        """Convert a `pycbc.types.timeseries.TimeSeries` into a `TimeSeries`

        Parameters
        ----------
        ts : `pycbc.types.timeseries.TimeSeries`
            the input PyCBC `~pycbc.types.timeseries.TimeSeries` array

        Returns
        -------
        timeseries : `TimeSeries`
            a GWpy version of the input timeseries
        """
        return cls(ts.data, epoch=ts.epoch, sample_rate=1/ts.delta_t)

    @with_import('pycbc.types')
    def to_pycbc(self, copy=True):
        """Convert this `TimeSeries` into a PyCBC
        `~pycbc.types.timeseries.TimeSeries`

        Parameters
        ----------
        copy : `bool`, optional, default: `True`
            if `True`, copy these data to a new array

        Returns
        -------
        timeseries : `~pycbc.types.timeseries.TimeSeries`
            a PyCBC representation of this `TimeSeries`
        """
        return types.TimeSeries(self.data,
                                delta_t=self.dx.to('s').value,
                                epoch=self.epoch.gps, copy=copy)

    # -------------------------------------------
    # TimeSeries operations

    def __array_wrap__(self, obj, context=None):
        """Wrap an array into a TimeSeries, or a StateTimeSeries if
        dtype == bool.
        """
        if obj.dtype == numpy.dtype(bool):
            from .statevector import StateTimeSeries
            ufunc = context[0]
            value = context[1][-1]
            try:
                op_ = _UFUNC_STRING[ufunc.__name__]
            except KeyError:
                op_ = ufunc.__name__
            result = obj.view(StateTimeSeries)
            result.name = '%s %s %s' % (obj.name, op_, value)
            if hasattr(obj, 'unit') and str(obj.unit):
                result.name += ' %s' % str(obj.unit)
        else:
            result = super(TimeSeriesBase, self).__array_wrap__(
                obj, context=context)
        return result


class ArrayTimeSeries(TimeSeriesBase, Array2D):
    _default_xunit = TimeSeriesBase._default_xunit

    def __new__(cls, data, times=None, epoch=None, channel=None, unit=None,
                sample_rate=None, name=None, **kwargs):
        """Generate a new ArrayTimeSeries.
        """
        # parse Channel input
        if channel:
            channel = (isinstance(channel, Channel) and channel or
                       Channel(channel))
            name = name or channel.name
            unit = unit or channel.unit
            sample_rate = sample_rate or channel.sample_rate
        # generate TimeSeries
        new = Array2D.__new__(cls, data, name=name, unit=unit, epoch=epoch,
                              channel=channel, sample_rate=sample_rate,
                              times=times, **kwargs)
        return new


def as_series_dict_class(seriesclass):
    """Decorate a `dict` class to declare itself as the `DictClass` for
    its `EntryClass`

    This method should be used to decorate sub-classes of the
    `TimeSeriesBaseDict` to provide a reference to that class from the
    relevant subclass of `TimeSeriesBase`.
    """
    def decorate_class(cls):
        seriesclass.DictClass = cls
        return cls
    return decorate_class


@as_series_dict_class(TimeSeriesBase)
class TimeSeriesBaseDict(OrderedDict):
    """Ordered key-value mapping of named `TimeSeriesBase` objects

    This object is designed to hold data for many different sources (channels)
    for a single time span.

    The main entry points for this object are the
    :meth:`~TimeSeriesBaseDict.read` and :meth:`~TimeSeriesBaseDict.fetch`
    data access methods.
    """
    EntryClass = TimeSeriesBase

    # use input/output registry to allow multi-format reading
    read = classmethod(reader(doc="""
        Read data into a `TimeSeriesBaseDict`.

        Parameters
        ----------
        source : `str`, `~glue.lal.Cache`
            a single file path `str`, or a `~glue.lal.Cache` containing
            a contiguous list of files.
        channels : `~gwpy.detector.channel.ChannelList`, `list`
            a list of channels to read from the source.
        start : `~gwpy.time.Time`, `float`, optional
            GPS start time of required data.
        end : `~gwpy.time.Time`, `float`, optional
            GPS end time of required data.
        format : `str`, optional
            source format identifier. If not given, the format will be
            detected if possible. See below for list of acceptable
            formats.
        nproc : `int`, optional, default: ``1``
            number of parallel processes to use, serial process by
            default.

            .. note::

               Parallel frame reading, via the ``nproc`` keyword argument,
               is only available when giving a :class:`~glue.lal.Cache` of
               frames, or using the ``format='cache'`` keyword argument.

        gap : `str`, optional
            how to handle gaps in the cache, one of

            - 'ignore': do nothing, let the undelying reader method handle it
            - 'warn': do nothing except print a warning to the screen
            - 'raise': raise an exception upon finding a gap (default)
            - 'pad': insert a value to fill the gaps

        pad : `float`, optional
            value with which to fill gaps in the source data, only used if
            gap is not given, or `gap='pad'` is given

        Returns
        -------
        dict : `TimeSeriesBaseDict`
            a new `TimeSeriesBaseDict` containing data for the given channel.

        Raises
        ------
        Exception
            if no format could be automatically identified.

        Notes
        -----"""))

    def __iadd__(self, other):
        return self.append(other)

    def copy(self):
        new = self.__class__()
        for key, val in self.iteritems():
            new[key] = val.copy()
        return new

    def append(self, other, copy=True, **kwargs):
        for key, ts in other.iteritems():
            if key in self:
                self[key].append(ts, **kwargs)
            elif copy:
                self[key] = ts.copy()
            else:
                self[key] = ts
        return self

    def prepend(self, other, **kwargs):
        for key, ts in other.iteritems():
            if key in self:
                self[key].prepend(ts, **kwargs)
            else:
                self[key] = ts
        return self

    def crop(self, start=None, end=None, copy=False):
        """Crop each entry of this `TimeSeriesBaseDict`.

        This method calls the :meth:`crop` method of all entries and
        modifies this dict in place.

        Parameters
        ----------
        start : `Time`, `float`
            GPS start time to crop `TimeSeries` at left
        end : `Time`, `float`
            GPS end time to crop `TimeSeries` at right

        See Also
        --------
        TimeSeries.crop
            for more details
        """
        for key, val in self.iteritems():
            self[key] = val.crop(start=start, end=end, copy=copy)
        return self

    def resample(self, rate, **kwargs):
        """Resample items in this dict.

        This operation over-writes items inplace.

        Parameters
        ----------
        rate : `dict`, `float`
            either a `dict` of (channel, `float`) pairs for key-wise
            resampling, or a single float/int to resample all items.
        kwargs
             other keyword arguments to pass to each item's resampling
             method.
        """
        if not isinstance(rate, dict):
            rate = dict((c, rate) for c in self)
        for key, resamp in rate.iteritems():
            self[key] = self[key].resample(resamp, **kwargs)
        return self

    @classmethod
    @with_import('nds2')
    def fetch(cls, channels, start, end, host=None, port=None,
              verify=False, verbose=False, connection=None,
              pad=None, type=NDS2_FETCH_TYPE_MASK, dtype=None):
        """Fetch data from NDS for a number of channels.

        Parameters
        ----------
        channels : `list`
            required data channels.
        start : `~gwpy.time.Time`, or float
            GPS start time of data span.
        end : `~gwpy.time.Time`, or float
            GPS end time of data span.
        host : `str`, optional
            URL of NDS server to use, defaults to observatory site host.
        port : `int`, optional
            port number for NDS server query, must be given with `host`.
        verify : `bool`, optional, default: `True`
            check channels exist in database before asking for data
        verbose : `bool`, optional
            print verbose output about NDS progress.
        connection : :class:`~gwpy.io.nds.NDS2Connection`
            open NDS connection to use.
        type : `int`, `str`,
            NDS2 channel type integer or string name.
        dtype : `numpy.dtype`, `str`, `type`, or `dict`
            numeric data type for returned data, e.g. `numpy.float`, or
            `dict` of (`channel`, `dtype`) pairs

        Returns
        -------
        data : :class:`~gwpy.timeseries.TimeSeriesBaseDict`
            a new `TimeSeriesBaseDict` of (`str`, `TimeSeries`) pairs fetched
            from NDS.
        """
        from ..segments import (Segment, SegmentList)
        from ..io import nds as ndsio
        # parse times
        start = to_gps(start)
        end = to_gps(end)
        istart = start.seconds
        iend = ceil(end)

        # parse dtype
        if isinstance(dtype, (tuple, list)):
            dtype = [numpy.dtype(r) if r is not None else None for r in dtype]
            dtype = dict(zip(channels, dtype))
        elif not isinstance(dtype, dict):
            if dtype is not None:
                dtype = numpy.dtype(dtype)
            dtype = dict((channel, dtype) for channel in channels)

        # open connection for specific host
        if host and not port and re.match('[a-z]1nds[0-9]\Z', host):
            port = 8088
        elif host and not port:
            port = 31200
        if host is not None and port is not None and connection is None:
            if verbose:
                gprint("Connecting to %s:%s..." % (host, port), end=' ')
            connection = ndsio.auth_connect(host, port)
            if verbose:
                gprint("Connected.")
        elif connection is not None and verbose:
            gprint("Received connection to %s:%d."
                   % (connection.get_host(), connection.get_port()))
        # otherwise cycle through connections in logical order
        if connection is None:
            ifos = set([Channel(channel).ifo for channel in channels])
            if len(ifos) == 1:
                ifo = list(ifos)[0]
            else:
                ifo = None
            hostlist = ndsio.host_resolution_order(ifo, epoch=start)
            for host, port in hostlist:
                try:
                    return cls.fetch(channels, start, end, host=host,
                                     port=port, verbose=verbose, type=type,
                                     verify=verify, dtype=dtype, pad=pad)
                except (RuntimeError, ValueError) as e:
                    if verbose:
                        gprint('Something went wrong:', file=sys.stderr)
                        # if error and user supplied their own server, raise
                        warnings.warn(str(e), ndsio.NDSWarning)

            # if we got this far, we can't get all of the channels in one go
            if len(channels) > 1:
                return cls(
                    (c, cls.EntryClass.fetch(c, start, end, verbose=verbose,
                                             type=type, verify=verify,
                                             dtype=dtype.get(c), pad=pad))
                    for c in channels)
            e = "Cannot find all relevant data on any known server."
            if not verbose:
                e += (" Try again using the verbose=True keyword argument to "
                      "see detailed failures.")
            raise RuntimeError(e)

        # at this point we must have an open connection, so we can proceed
        # normally

        # verify channels
        if verify:
            if verbose:
                gprint("Checking channels against the NDS database...",
                       end=' ')
            else:
                warnings.filterwarnings('ignore', category=ndsio.NDSWarning,
                                        append=False)
            try:
                qchannels = ChannelList.query_nds2(channels,
                                                   connection=connection,
                                                   type=type, unique=True)
            except ValueError as e:
                try:
                    channels2 = ['%s*' % c for c in map(str, channels)]
                    qchannels = ChannelList.query_nds2(channels2,
                                                       connection=connection,
                                                       type=type, unique=True)
                except ValueError:
                    raise e
            if verbose:
                gprint("Complete.")
            else:
                warnings.filters.pop(0)
        else:
            qchannels = ChannelList(map(Channel, channels))

        # test for minute trends
        if (any([c.type == 'm-trend' for c in qchannels]) and
                (start % 60 or end % 60)):
            warnings.warn("Requested at least one minute trend, but "
                          "start and stop GPS times are not modulo "
                          "60-seconds (from GPS epoch). Times will be "
                          "expanded outwards to compensate")
            if start % 60:
                start = int(start) // 60 * 60
                istart = start
            if end % 60:
                end = int(end) // 60 * 60 + 60
                iend = end
            have_minute_trends = True
        else:
            have_minute_trends = False

        # get segments for data
        allsegs = SegmentList([Segment(istart, iend)])
        qsegs = SegmentList([Segment(istart, iend)])
        if pad is not None:
            from subprocess import CalledProcessError
            try:
                segs = ChannelList.query_nds2_availability(
                    channels, istart, iend, host=connection.get_host())
            except (RuntimeError, CalledProcessError) as e:
                warnings.warn(str(e), ndsio.NDSWarning)
            else:
                for channel in segs:
                    try:
                        csegs = sorted(segs[channel].values(),
                                       key=lambda x: abs(x))[-1]
                    except IndexError:
                        csegs = SegmentList([])
                    qsegs &= csegs

            if verbose:
                gprint('Found %d viable segments of data with %.2f%% coverage'
                       % (len(qsegs), abs(qsegs) / abs(allsegs) * 100))

        out = cls()
        for (istart, iend) in qsegs:
            istart = int(istart)
            iend = int(iend)
            # fetch data
            if verbose:
                gprint('Downloading data... ', end='\r')

            # determine buffer duration
            data = connection.iterate(istart, iend,
                                      [c.ndsname for c in qchannels])
            nsteps = 0
            i = 0
            for buffers in data:
                for buffer_, c in zip(buffers, channels):
                    ts = cls.EntryClass.from_nds2_buffer(
                        buffer_, dtype=dtype.get(c))
                    out.append({c: ts}, pad=pad,
                               gap=pad is None and 'raise' or 'pad')
                if not nsteps:
                    if have_minute_trends:
                        dur = buffer_.length * 60
                    else:
                        dur = buffer_.length / buffer_.channel.sample_rate
                    nsteps = ceil((iend - istart) / dur)
                i += 1
                if verbose:
                    gprint('Downloading data... %d%%' % (100 * i // nsteps),
                           end='\r')
                    if i == nsteps:
                        gprint('')
            # pad to end of request if required
            if iend < float(end):
                dt = float(end) - float(iend)
                for channel in out:
                    nsamp = dt * out[channel].sample_rate.value
                    out[channel].append(
                        numpy.ones(nsamp, dtype=out[channel].dtype) * pad)
            # match request exactly
            for channel in out:
                if istart > start or iend < end:
                    out[channel] = out[channel].crop(start, end)

        if verbose:
            gprint('Success.')
        return out

    def plot(self, label='key', **kwargs):
        """Plot the data for this `TimeSeriesBaseDict`.

        Parameters
        ----------
        label : `str`, optional
            labelling system to use, or fixed label for all elements
            Special values include

            - ``'key'``: use the key of the `TimeSeriesBaseDict`,
            - ``'name'``: use the :attr:`~TimeSeries.name` of each element

            If anything else, that fixed label will be used for all lines.

        **kwargs
            all other keyword arguments are passed to the plotter as
            appropriate
        """
        from ..plotter import TimeSeriesPlot
        figargs = dict()
        for key in ['figsize', 'dpi']:
            if key in kwargs:
                figargs[key] = kwargs.pop(key)
        plot_ = TimeSeriesPlot(**figargs)
        ax = plot_.gca()
        for lab, ts in self.iteritems():
            if label.lower() == 'name':
                lab = ts.name
            elif label.lower() != 'key':
                lab = label
            ax.plot(ts, label=lab, **kwargs)
        return plot_


class TimeSeriesBaseList(list):
    """Fancy list representing a list of `TimeSeriesBase`

    The `TimeSeriesBaseList` provides an easy way to collect and organise
    `TimeSeriesBase` for a single `Channel` over multiple segments.

    Parameters
    ----------
    *items
        any number of `TimeSeriesBase`

    Returns
    -------
    list
        a new `TimeSeriesBaseList`

    Raises
    ------
    TypeError
        if any elements are not `TimeSeriesBase`
    """
    EntryClass = TimeSeriesBase

    def __init__(self, *items):
        """Initialise a new list
        """
        super(TimeSeriesBaseList, self).__init__()
        for item in items:
            self.append(item)

    @property
    def segments(self):
        from ..segments import SegmentList
        return SegmentList([item.span for item in self])

    def append(self, item):
        if not isinstance(item, self.EntryClass):
            raise TypeError("Cannot append type '%s' to %s"
                            % (item.__class__.__name__,
                               self.__class__.__name__))
        super(TimeSeriesBaseList, self).append(item)
        return self
    append.__doc__ = list.append.__doc__

    def extend(self, item):
        item = TimeSeriesBaseList(item)
        super(TimeSeriesBaseList, self).extend(item)
    extend.__doc__ = list.extend.__doc__

    def coalesce(self):
        """Merge contiguous elements of this list into single objects

        This method implicitly sorts and potentially shortens the this list.
        """
        self.sort(key=lambda ts: ts.x0.value)
        i = j = 0
        N = len(self)
        while j < N:
            this = self[j]
            j += 1
            if j < N and this.is_contiguous(self[j]) == 1:
                while j < N and this.is_contiguous(self[j]):
                    try:
                        this = self[i] = this.append(self[j])
                    except ValueError as e:
                        if 'cannot resize this array' in str(e):
                            this = this.copy()
                            this = self[i] = this.append(self[j])
                        else:
                            raise
                    j += 1
            else:
                self[i] = this
            i += 1
        del self[i:]
        return self

    def join(self, pad=0.0, gap='raise'):
        """Concatenate all of the elements of this list into a single object

        Parameters
        ----------
        pad : `float`, optional, default: `0.0`
            value with which to pad gaps
        gap : `str`, optional, default: `'raise'`
            what to do in the event of a discontguity in the data, one of

            - 'raise': raise an exception
            - 'warn': print a warning
            - 'ignore': append series as if there was no gap
            - 'pad': pad the gap with a value

        Returns
        -------
        `TimeSeriesBase`
             a single `TimeSeriesBase` covering the full span of all entries
             in this list

        See Also
        --------
        TimeSeriesBase.append
            for details on how the individual series are concatenated together
        """
        if len(self) == 0:
            return self.EntryClass(numpy.empty((0,) * self.EntryClass._ndim))
        self.sort(key=lambda t: t.epoch.gps)
        out = self[0].copy()
        for ts in self[1:]:
            out.append(ts, gap=gap, pad=pad)
        return out<|MERGE_RESOLUTION|>--- conflicted
+++ resolved
@@ -71,12 +71,8 @@
     """An `Array` with time-domain metadata.
     """
     _default_xunit = units.second
-<<<<<<< HEAD
     _metadata_slots = ['name', 'channel', 'x0', 'dx']
-=======
-    _metadata_slots = ['name', 'channel', 'epoch', 'sample_rate']
     DictClass = None
->>>>>>> f58f1a2a
 
     def __new__(cls, data, unit=None, times=None, epoch=None, channel=None,
                 sample_rate=None, name=None, **kwargs):
